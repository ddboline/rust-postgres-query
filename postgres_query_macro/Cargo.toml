[package]
name = "postgres_query_macro"
version = "0.3.3"
authors = ["Christofer Nolander <christofer.nolander@gmail.com>"]
edition = "2018"
description = "Write and execute SQL queries with ease"
repository = "https://github.com/nolanderc/rust-postgres-macro"
license = "MIT OR Apache-2.0"
readme = "../README.md"

[lib]
proc-macro = true

[dependencies]
proc-macro-hack = "0.5.19"
quote = "1.0.8"
<<<<<<< HEAD
syn = { version = "1.0.56", features = ["full"] }
=======
syn = { version = "1.0.58", features = ["full"] }
>>>>>>> 6caa9283
proc-macro2 = "1.0.24"<|MERGE_RESOLUTION|>--- conflicted
+++ resolved
@@ -14,9 +14,5 @@
 [dependencies]
 proc-macro-hack = "0.5.19"
 quote = "1.0.8"
-<<<<<<< HEAD
-syn = { version = "1.0.56", features = ["full"] }
-=======
 syn = { version = "1.0.58", features = ["full"] }
->>>>>>> 6caa9283
 proc-macro2 = "1.0.24"